--- conflicted
+++ resolved
@@ -419,7 +419,7 @@
     sql_update = (
         "UPDATE Chat SET intent=%s, sentiment=%s, category=%s WHERE id=%s"
     )
-<<<<<<< HEAD
+
     sql_update = "UPDATE Chat SET intent=%s, sentiment=%s, category=%s WHERE id=%s"
     try:
         with db() as conn, conn.cursor() as cur:
@@ -436,17 +436,7 @@
             log.warning("process_new_messages skipped: database unavailable")
             return
         raise
-=======
-    with db() as conn, conn.cursor() as cur:
-        cur.execute(sql_select)
-        rows = cur.fetchall()
-        for mid, msg in rows:
-            meta = categorize_message(msg or "")
-            cur.execute(
-                sql_update,
-                (meta["intent"], meta["sentiment"], meta["intent"], mid),
-            )
->>>>>>> b0bd5bb8
+
 
 
 def process_summary_tasks() -> None:
