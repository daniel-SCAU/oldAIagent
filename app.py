import os
import logging
from contextlib import contextmanager
from datetime import datetime
from typing import Optional, List, Dict, Any

import psycopg2
import psycopg2.pool
import requests
from fastapi import FastAPI, HTTPException, Header, Depends, Query
from fastapi.middleware.cors import CORSMiddleware
from pydantic import BaseModel
from apscheduler.schedulers.background import BackgroundScheduler
from apscheduler.triggers.interval import IntervalTrigger

# ---------------- Config ----------------
DEBUG = os.getenv("DEBUG", "1") == "1"
API_KEY_EXPECTED = os.getenv("API_KEY", "dev-api-key")

DB_CONFIG = {
    "host": os.getenv("DB_HOST", "127.0.0.1"),
    "port": int(os.getenv("DB_PORT", "54322")),
    "user": os.getenv("DB_USER", "postgres"),
    "password": os.getenv("DB_PASSWORD", "postgres"),
    "dbname": os.getenv("DB_NAME", "postgres"),
}

EMBEDDING_ENDPOINT = os.getenv("OLLAMA_EMBEDDINGS_URL", "http://127.0.0.1:11434/api/embeddings")
EMBEDDING_MODEL = os.getenv("EMBEDDING_MODEL", "mxbai-embed-large:335m")
SUPABASE_REST_URL = os.getenv("SUPABASE_REST_URL", "http://127.0.0.1:54321")
SUPABASE_SERVICE_ROLE_KEY = os.getenv("SUPABASE_SERVICE_ROLE_KEY")

logging.basicConfig(
    level=logging.DEBUG if DEBUG else logging.INFO,
    format="%(asctime)s [%(levelname)s] %(name)s: %(message)s",
)
log = logging.getLogger("api")

<<<<<<< HEAD
# Instantiate FastAPI app early so decorators can reference it
=======
# ------------- App ----------------------
>>>>>>> 61673286
app = FastAPI(
    title="AI Message Monitoring API",
    version="0.2.0",
    description="Stores and searches messages across platforms.",
)

app.add_middleware(
    CORSMiddleware,
    allow_origins=["*"], allow_credentials=True,
    allow_methods=["*"], allow_headers=["*"],
)

# ------------- DB pool ------------------
pool: Optional[psycopg2.pool.SimpleConnectionPool] = None
scheduler = BackgroundScheduler()


def init_db_pool() -> None:
    """Initialize the global DB connection pool.

    If the database is unavailable, the application will continue running
    without a pool and database-dependent endpoints will return an error
    when accessed.
    """
    global pool
    try:
        pool = psycopg2.pool.SimpleConnectionPool(minconn=1, maxconn=10, **DB_CONFIG)
        log.info("DB pool ready")
    except Exception as e:
        pool = None
        log.error("DB pool init failed: %s", e)


def init_db_schema() -> None:
    """Ensure required tables and columns exist."""
    if pool is None:
        return
    with db() as conn, conn.cursor() as cur:
        # add category column to Chat
        cur.execute("""
            ALTER TABLE IF EXISTS Chat
            ADD COLUMN IF NOT EXISTS category TEXT
        """)
        # create summary_tasks table
        cur.execute(
            """
            CREATE TABLE IF NOT EXISTS summary_tasks (
                id SERIAL PRIMARY KEY,
                conversation_id TEXT NOT NULL,
                status TEXT NOT NULL DEFAULT 'pending',
                summary TEXT,
                created_at TIMESTAMPTZ DEFAULT NOW()
            )
            """
        )


@app.on_event("startup")
def startup() -> None:
    init_db_pool()
    init_db_schema()
    try:
        scheduler.start()
        scheduler.add_job(process_new_messages, IntervalTrigger(seconds=30))
        scheduler.add_job(process_summary_tasks, IntervalTrigger(seconds=60))
    except Exception as e:
        log.error("Scheduler start failed: %s", e)


@app.on_event("shutdown")
def shutdown() -> None:
    try:
        scheduler.shutdown(wait=False)
    except Exception:
        pass

@contextmanager
def db() -> psycopg2.extensions.connection:
    if pool is None:
        raise HTTPException(status_code=503, detail="Database unavailable")
    conn = None
    try:
        conn = pool.getconn()
        yield conn
        conn.commit()
    except Exception:
        if conn:
            conn.rollback()
        raise
    finally:
        if conn:
            pool.putconn(conn)

# ------------- Auth ---------------------
def require_api_key(x_api_key: str = Header(default="")):
    if x_api_key != API_KEY_EXPECTED:
        raise HTTPException(status_code=401, detail="Unauthorized")

# ------------- Models -------------------
class MessageIn(BaseModel):
    sender: str
    app: str
    message: str
    conversation_id: Optional[str] = None

class MessageOut(BaseModel):
    id: int
    conversation_id: str
    created_at: datetime

class MessageRow(BaseModel):
    id: int
    conversation_id: Optional[str]
    sender: Optional[str]
    app: Optional[str]
    message: Optional[str]
    created_at: datetime
    contact_id: Optional[str] = None
    message_type: Optional[str] = None
    thread_key: Optional[str] = None

<<<<<<< HEAD
=======
class TaskCreate(BaseModel):
    conversation_id: str

class TaskRow(BaseModel):
    id: int
    conversation_id: str
    status: str
    summary: Optional[str]
    created_at: datetime

# --------- Utilities ---------
def categorize_message(text: str) -> str:
    return "question" if "?" in (text or "") else "statement"


def summarize_messages(messages: List[str]) -> str:
    if not messages:
        return ""
    if len(messages) == 1:
        return messages[0]
    return f"{messages[0]} ... {messages[-1]}"


def summarize_conversation(conversation_id: str) -> str:
    sql = """
        SELECT message FROM Chat
        WHERE conversation_id = %s
        ORDER BY created_at ASC
    """
    with db() as conn, conn.cursor() as cur:
        cur.execute(sql, (conversation_id,))
        rows = cur.fetchall()
    msgs = [r[0] for r in rows if r and r[0]]
    return summarize_messages(msgs)


def process_new_messages() -> None:
    """Assign categories to uncategorized messages."""
    sql_select = "SELECT id, message FROM Chat WHERE category IS NULL LIMIT 50"
    sql_update = "UPDATE Chat SET category=%s WHERE id=%s"
    with db() as conn, conn.cursor() as cur:
        cur.execute(sql_select)
        rows = cur.fetchall()
        for mid, msg in rows:
            cat = categorize_message(msg or "")
            cur.execute(sql_update, (cat, mid))


def process_summary_tasks() -> None:
    """Process pending summary tasks."""
    sql_pending = "SELECT id, conversation_id FROM summary_tasks WHERE status = 'pending'"
    sql_update = "UPDATE summary_tasks SET summary=%s, status='completed' WHERE id=%s"
    with db() as conn, conn.cursor() as cur:
        cur.execute(sql_pending)
        tasks = cur.fetchall()
        for tid, cid in tasks:
            summary = summarize_conversation(cid)
            cur.execute(sql_update, (summary, tid))

>>>>>>> 61673286
# ------------- Endpoints ----------------
@app.get("/health")
def health():
    return {"ok": True}

@app.post("/messages", response_model=MessageOut, dependencies=[Depends(require_api_key)])
def create_message(msg: MessageIn):
    sql_with_conv = """
        INSERT INTO Chat (sender, app, message, conversation_id)
        VALUES (%s, %s, %s, %s)
        RETURNING id, conversation_id, created_at
    """
    sql_new_conv = """
        INSERT INTO Chat (sender, app, message)
        VALUES (%s, %s, %s)
        RETURNING id, conversation_id, created_at
    """
    with db() as conn:
        with conn.cursor() as cur:
            if msg.conversation_id:
                cur.execute(sql_with_conv, (msg.sender, msg.app, msg.message, msg.conversation_id))
            else:
                cur.execute(sql_new_conv, (msg.sender, msg.app, msg.message))
            row = cur.fetchone()
            if not row:
                raise HTTPException(status_code=500, detail="Insert failed")
            _id, cid, created_at = row
            return {"id": _id, "conversation_id": str(cid), "created_at": created_at}

@app.get("/search", response_model=List[MessageRow], dependencies=[Depends(require_api_key)])
def search_messages(q: str = Query(..., min_length=1), limit: int = Query(50, ge=1, le=500)):
    sql = """
        SELECT id, conversation_id, sender, app, message, created_at,
               contact_id, message_type, thread_key
        FROM Chat
        WHERE message ILIKE %s
        ORDER BY created_at DESC
        LIMIT %s
    """
    with db() as conn, conn.cursor() as cur:
        cur.execute(sql, (f"%{q}%", limit))
        rows = cur.fetchall()
        out = []
        for r in rows:
            out.append({
                "id": r[0],
                "conversation_id": str(r[1]) if r[1] is not None else None,
                "sender": r[2],
                "app": r[3],
                "message": r[4],
                "created_at": r[5],
                "contact_id": str(r[6]) if r[6] is not None else None,
                "message_type": r[7],
                "thread_key": r[8],
            })
        return out

@app.get("/conversations/{conversation_id}/messages",
         response_model=List[MessageRow],
         dependencies=[Depends(require_api_key)])
def list_conversation_messages(conversation_id: str, limit: int = Query(200, ge=1, le=1000)):
    sql = """
        SELECT id, conversation_id, sender, app, message, created_at,
               contact_id, message_type, thread_key
        FROM Chat
        WHERE conversation_id = %s
        ORDER BY created_at ASC
        LIMIT %s
    """
    with db() as conn, conn.cursor() as cur:
        cur.execute(sql, (conversation_id, limit))
        rows = cur.fetchall()
        out = []
        for r in rows:
            out.append({
                "id": r[0],
                "conversation_id": str(r[1]) if r[1] is not None else None,
                "sender": r[2],
                "app": r[3],
                "message": r[4],
                "created_at": r[5],
                "contact_id": str(r[6]) if r[6] is not None else None,
                "message_type": r[7],
                "thread_key": r[8],
            })
        return out


# --------- Task Endpoints ---------
@app.post("/tasks", response_model=TaskRow, dependencies=[Depends(require_api_key)])
def create_task(task: TaskCreate):
    sql = """
        INSERT INTO summary_tasks (conversation_id)
        VALUES (%s)
        RETURNING id, conversation_id, status, summary, created_at
    """
    with db() as conn, conn.cursor() as cur:
        cur.execute(sql, (task.conversation_id,))
        row = cur.fetchone()
        if not row:
            raise HTTPException(status_code=500, detail="Insert failed")
        return {
            "id": row[0],
            "conversation_id": row[1],
            "status": row[2],
            "summary": row[3],
            "created_at": row[4],
        }


@app.get("/tasks", response_model=List[TaskRow], dependencies=[Depends(require_api_key)])
def list_tasks():
    sql = """
        SELECT id, conversation_id, status, summary, created_at
        FROM summary_tasks
        ORDER BY created_at DESC
    """
    with db() as conn, conn.cursor() as cur:
        cur.execute(sql)
        rows = cur.fetchall()
        return [
            {
                "id": r[0],
                "conversation_id": r[1],
                "status": r[2],
                "summary": r[3],
                "created_at": r[4],
            }
            for r in rows
        ]


@app.get("/tasks/{task_id}", response_model=TaskRow, dependencies=[Depends(require_api_key)])
def get_task(task_id: int):
    sql = """
        SELECT id, conversation_id, status, summary, created_at
        FROM summary_tasks
        WHERE id = %s
    """
    with db() as conn, conn.cursor() as cur:
        cur.execute(sql, (task_id,))
        row = cur.fetchone()
        if not row:
            raise HTTPException(status_code=404, detail="Task not found")
        return {
            "id": row[0],
            "conversation_id": row[1],
            "status": row[2],
            "summary": row[3],
            "created_at": row[4],
        }


@app.delete("/tasks/{task_id}", dependencies=[Depends(require_api_key)])
def delete_task(task_id: int):
    sql = "DELETE FROM summary_tasks WHERE id = %s"
    with db() as conn, conn.cursor() as cur:
        cur.execute(sql, (task_id,))
    return {"ok": True}

# ---------- Optional: context RPC (kept) ----------
def _embedding(text: str):
    try:
        resp = requests.post(EMBEDDING_ENDPOINT, json={"model": EMBEDDING_MODEL, "prompt": text}, timeout=20)
        resp.raise_for_status()
        return resp.json().get("embedding")
    except Exception as e:
        log.error("Embedding error: %s", e)
        return None

@app.post("/context", dependencies=[Depends(require_api_key)])
def match_context(text: str, match_threshold: float = 0.75, match_count: int = 5) -> Dict[str, Any]:
    if not SUPABASE_SERVICE_ROLE_KEY:
        raise HTTPException(status_code=500, detail="Vector matching not configured")
    emb = _embedding(text)
    if not emb:
        raise HTTPException(status_code=500, detail="Embedding failed")
    headers = {
        "apikey": SUPABASE_SERVICE_ROLE_KEY,
        "Authorization": f"Bearer {SUPABASE_SERVICE_ROLE_KEY}",
        "Content-Type": "application/json",
    }
    payload = {"query_embedding": emb, "match_threshold": match_threshold, "match_count": match_count}
    try:
        r = requests.post(f"{SUPABASE_REST_URL}/rest/v1/rpc/match_documents", headers=headers, json=payload, timeout=25)
        r.raise_for_status()
        return {"context": r.json()}
    except Exception as e:
        log.error("Context RPC failed: %s", e)
        raise HTTPException(status_code=500, detail="Context retrieval failed")

if __name__ == "__main__":
    import uvicorn
    log.info("Starting API on 0.0.0.0:8000")
    uvicorn.run("app:app", host="0.0.0.0", port=8000, reload=True)<|MERGE_RESOLUTION|>--- conflicted
+++ resolved
@@ -36,11 +36,6 @@
 )
 log = logging.getLogger("api")
 
-<<<<<<< HEAD
-# Instantiate FastAPI app early so decorators can reference it
-=======
-# ------------- App ----------------------
->>>>>>> 61673286
 app = FastAPI(
     title="AI Message Monitoring API",
     version="0.2.0",
@@ -162,8 +157,6 @@
     message_type: Optional[str] = None
     thread_key: Optional[str] = None
 
-<<<<<<< HEAD
-=======
 class TaskCreate(BaseModel):
     conversation_id: str
 
@@ -223,7 +216,6 @@
             summary = summarize_conversation(cid)
             cur.execute(sql_update, (summary, tid))
 
->>>>>>> 61673286
 # ------------- Endpoints ----------------
 @app.get("/health")
 def health():
