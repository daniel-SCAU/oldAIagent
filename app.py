import os
import logging
import json
from contextlib import contextmanager
from datetime import datetime
from typing import Optional, List, Dict, Any
import re
from secrets import compare_digest

import psycopg2
import psycopg2.pool
import requests
from fastapi import FastAPI, HTTPException, Header, Depends, Query
from fastapi.middleware.cors import CORSMiddleware
from pydantic import BaseModel
from apscheduler.schedulers.background import BackgroundScheduler
from apscheduler.triggers.interval import IntervalTrigger
from prompt_sender import myGPTAPI
from alembic import command
from alembic.config import Config

# ---------------- Config ----------------
DEBUG = os.getenv("DEBUG", "1") == "1"
API_KEY_EXPECTED = os.getenv("API_KEY", "dev-api-key")

DB_CONFIG = {
    "host": os.getenv("DB_HOST", "127.0.0.1"),
    "port": int(os.getenv("DB_PORT", "54322")),
    "user": os.getenv("DB_USER", "postgres"),
    "password": os.getenv("DB_PASSWORD", "postgres"),
    "dbname": os.getenv("DB_NAME", "postgres"),
}

EMBEDDING_ENDPOINT = os.getenv("OLLAMA_EMBEDDINGS_URL", "http://127.0.0.1:11434/api/embeddings")
EMBEDDING_MODEL = os.getenv("EMBEDDING_MODEL", "mxbai-embed-large:335m")
SUPABASE_REST_URL = os.getenv("SUPABASE_REST_URL", "http://127.0.0.1:54321")
SUPABASE_SERVICE_ROLE_KEY = os.getenv("SUPABASE_SERVICE_ROLE_KEY")

logging.basicConfig(
    level=logging.DEBUG if DEBUG else logging.INFO,
    format="%(asctime)s [%(levelname)s] %(name)s: %(message)s",
)
log = logging.getLogger("api")

app = FastAPI(
    title="AI Message Monitoring API",
    version="0.2.0",
    description="Stores and searches messages across platforms.",
)

ALLOWED_ORIGINS = os.getenv("ALLOWED_ORIGINS", "*").split(",")
app.add_middleware(
    CORSMiddleware,
    allow_origins=ALLOWED_ORIGINS if ALLOWED_ORIGINS != ["*"] else ["*"],
    allow_credentials=True,
    allow_methods=["*"],
    allow_headers=["*"],
)

# ------------- DB pool ------------------
pool: Optional[psycopg2.pool.SimpleConnectionPool] = None
scheduler = BackgroundScheduler()


def init_db_pool() -> None:
    """Initialize the global DB connection pool.

    If the database is unavailable, the application will continue running
    without a pool and database-dependent endpoints will return an error
    when accessed.
    """
    global pool
    try:
        pool = psycopg2.pool.SimpleConnectionPool(minconn=1, maxconn=10, **DB_CONFIG)
        log.info("DB pool ready")
    except Exception as e:
        pool = None
        log.error("DB pool init failed: %s", e)


def run_migrations() -> None:
    """Apply database migrations using Alembic."""
    if pool is None:
        return
    cfg = Config(os.path.join(os.path.dirname(__file__), "alembic.ini"))
    db_url = (
        f"postgresql://{DB_CONFIG['user']}:{DB_CONFIG['password']}@"
        f"{DB_CONFIG['host']}:{DB_CONFIG['port']}/{DB_CONFIG['dbname']}"
    )
    cfg.set_main_option("sqlalchemy.url", db_url)
    try:
        command.upgrade(cfg, "head")
        log.info("Migrations applied")
    except Exception as e:
        log.error("Migration failed: %s", e)


<<<<<<< HEAD
=======
def init_db_schema() -> None:
    """Ensure required tables and columns exist."""
    if pool is None:
        return
    with db() as conn, conn.cursor() as cur:
        # add classification columns to Chat
        cur.execute(
            """
            ALTER TABLE IF EXISTS Chat
            ADD COLUMN IF NOT EXISTS category TEXT,
            ADD COLUMN IF NOT EXISTS intent TEXT,
            ADD COLUMN IF NOT EXISTS sentiment TEXT
            """
        )
        # create summary_tasks table
        cur.execute(
            """
            CREATE TABLE IF NOT EXISTS summary_tasks (
                id SERIAL PRIMARY KEY,
                conversation_id TEXT NOT NULL,
                status TEXT NOT NULL DEFAULT 'pending',
                summary TEXT,
                created_at TIMESTAMPTZ DEFAULT NOW()
            )
            """
        )
        # create followup_tasks table
        cur.execute(
            """
            CREATE TABLE IF NOT EXISTS followup_tasks (
                id SERIAL PRIMARY KEY,
                conversation_id TEXT NOT NULL,
                task TEXT NOT NULL,
                status TEXT NOT NULL DEFAULT 'pending',
                created_at TIMESTAMPTZ DEFAULT NOW()
            )
            """
        )
        # create contacts table
        cur.execute(
            """
            CREATE TABLE IF NOT EXISTS contacts (
                id SERIAL PRIMARY KEY,
                name TEXT NOT NULL,
                info JSONB
            )
            """
        )


>>>>>>> 5b58c5fa
@app.on_event("startup")
def startup() -> None:
    init_db_pool()
    run_migrations()
    try:
        scheduler.start()
        scheduler.add_job(process_new_messages, IntervalTrigger(seconds=30))
        scheduler.add_job(process_summary_tasks, IntervalTrigger(seconds=60))
    except Exception as e:
        log.error("Scheduler start failed: %s", e)


@app.on_event("shutdown")
def shutdown() -> None:
    try:
        scheduler.shutdown(wait=False)
    except Exception:
        pass

@contextmanager
def db() -> psycopg2.extensions.connection:
    if pool is None:
        raise HTTPException(status_code=503, detail="Database unavailable")
    conn = None
    try:
        conn = pool.getconn()
        yield conn
        conn.commit()
    except Exception:
        if conn:
            conn.rollback()
        raise
    finally:
        if conn:
            pool.putconn(conn)

# ------------- Auth ---------------------
def require_api_key(x_api_key: str = Header(default="")):
    if not compare_digest(x_api_key, API_KEY_EXPECTED):
        raise HTTPException(status_code=401, detail="Unauthorized")

# ------------- Models -------------------
class MessageIn(BaseModel):
    sender: str
    app: str
    message: str
    conversation_id: Optional[str] = None
    contact_id: Optional[int] = None

class MessageOut(BaseModel):
    id: int
    conversation_id: str
    created_at: datetime

class MessageRow(BaseModel):
    id: int
    conversation_id: Optional[str]
    sender: Optional[str]
    app: Optional[str]
    message: Optional[str]
    created_at: datetime
    contact_id: Optional[str] = None
    message_type: Optional[str] = None
    thread_key: Optional[str] = None


class ContactIn(BaseModel):
    name: str
    info: Optional[Dict[str, Any]] = None


class ContactRow(BaseModel):
    id: int
    name: str
    info: Optional[Dict[str, Any]]

class TaskCreate(BaseModel):
    conversation_id: str

class TaskRow(BaseModel):
    id: int
    conversation_id: str
    status: str
    summary: Optional[str]
    created_at: datetime


class SuggestionIn(BaseModel):
    conversation_id: str
    limit: int = 3


class SuggestionOut(BaseModel):
    suggestions: List[str]

# --------- Utilities ---------
def categorize_message(text: str) -> Dict[str, str]:
    """Determine intent and sentiment for a message.

    Attempts to use a configured myGPT instance if available. The model is
    prompted to return a JSON object with ``intent`` (``question``, ``task`` or
    ``statement``) and ``sentiment`` (``positive``, ``negative`` or ``neutral``).
    If the model call fails or is not configured, a simple heuristic fallback is
    used instead.
    """

    api_url = os.getenv("MYGPT_API_URL")
    api_key = os.getenv("MYGPT_API_KEY")
    if api_url and api_key:
        headers = {"Authorization": f"Bearer {api_key}", "Content-Type": "application/json"}
        prompt = (
            "Classify the following message. Respond with JSON containing keys "
            "'intent' (question/task/statement) and 'sentiment' (positive/negative/neutral).\n"
            f"Message: {text}"
        )
        try:
            resp = requests.post(api_url, headers=headers, json={"prompt": prompt}, timeout=20)
            resp.raise_for_status()
            data = resp.json()
            # Some myGPT deployments may return the JSON directly or embed it in 'response'
            if isinstance(data, dict) and "intent" in data:
                intent = data.get("intent")
                sentiment = data.get("sentiment")
            else:
                resp_text = data.get("response") or data.get("answer")
                intent = sentiment = None
                if resp_text:
                    try:
                        parsed = json.loads(resp_text)
                        intent = parsed.get("intent")
                        sentiment = parsed.get("sentiment")
                    except Exception:
                        pass
            if intent and sentiment:
                return {"intent": intent, "sentiment": sentiment}
        except Exception as e:
            log.error("categorize_message myGPT failed: %s", e)

    text = text or ""
    lower = text.lower()
    intent = "statement"
    if "?" in text:
        intent = "question"
    elif any(k in lower for k in ["please", "can you", "could you", "todo", "kindly", "follow up"]):
        intent = "task"

    sentiment = "neutral"
    positive_words = ["good", "great", "love", "like", "excellent", "happy", "awesome", "fantastic"]
    negative_words = ["bad", "terrible", "hate", "dislike", "awful", "sad", "angry"]
    if any(w in lower for w in positive_words):
        sentiment = "positive"
    elif any(w in lower for w in negative_words):
        sentiment = "negative"

    return {"intent": intent, "sentiment": sentiment}


def detect_followup_tasks(text: str) -> List[str]:
    """Extract possible follow-up tasks from a message.

    A very lightweight heuristic is used: any sentence containing
    keywords like "todo", "please", "can you" or "follow up" is
    treated as a task.
    """
    tasks: List[str] = []
    if not text:
        return tasks
    for sentence in re.split(r"[\n\.!?]+", text):
        s = sentence.strip()
        if not s:
            continue
        lower = s.lower()
        if any(k in lower for k in ["todo", "please", "can you", "could you", "follow up", "follow-up", "remind", "need to"]):
            tasks.append(s)
    return tasks


def summarize_messages(messages: List[str]) -> str:
    if not messages:
        return ""
    prompt = "Summarize the following conversation:\n" + "\n".join(messages)
    try:
        api = myGPTAPI()
        result = api.generate_test_response(prompt)
        summary = result.get("response") or result.get("summary") or result.get("answer")
        if summary:
            return summary.strip()
    except Exception as e:
        log.error("Summary generation failed: %s", e)
    if len(messages) == 1:
        return messages[0]
    return f"{messages[0]} ... {messages[-1]}"


def summarize_conversation(conversation_id: str) -> str:
    sql = """
        SELECT message FROM Chat
        WHERE conversation_id = %s
        ORDER BY created_at ASC
    """
    with db() as conn, conn.cursor() as cur:
        cur.execute(sql, (conversation_id,))
        rows = cur.fetchall()
    msgs = [r[0] for r in rows if r and r[0]]
    return summarize_messages(msgs)


def process_new_messages() -> None:
    """Assign categories to uncategorized messages."""
    sql_select = (
        "SELECT id, message FROM Chat WHERE intent IS NULL OR sentiment IS NULL LIMIT 50"
    )
    sql_update = "UPDATE Chat SET intent=%s, sentiment=%s, category=%s WHERE id=%s"
    with db() as conn, conn.cursor() as cur:
        cur.execute(sql_select)
        rows = cur.fetchall()
        for mid, msg in rows:
            meta = categorize_message(msg or "")
            cur.execute(sql_update, (meta["intent"], meta["sentiment"], meta["intent"], mid))


def process_summary_tasks() -> None:
    """Process pending summary tasks."""
    sql_pending = "SELECT id, conversation_id FROM summary_tasks WHERE status = 'pending'"
    sql_update = "UPDATE summary_tasks SET summary=%s, status='completed' WHERE id=%s"
    sql_fail = "UPDATE summary_tasks SET status='failed' WHERE id=%s"
    with db() as conn, conn.cursor() as cur:
        cur.execute(sql_pending)
        tasks = cur.fetchall()
        for tid, cid in tasks:
            try:
                summary = summarize_conversation(cid)
                cur.execute(sql_update, (summary, tid))
            except Exception as e:
                log.error("Failed to summarize %s: %s", cid, e)
                cur.execute(sql_fail, (tid,))

# ------------- Endpoints ----------------
@app.get("/health")
def health():
    return {"ok": True}

@app.post("/messages", response_model=MessageOut, dependencies=[Depends(require_api_key)])
def create_message(msg: MessageIn):
    with db() as conn:
        with conn.cursor() as cur:
            if msg.conversation_id:
                if msg.contact_id is not None:
                    cur.execute(
                        """
                        INSERT INTO Chat (sender, app, message, conversation_id, contact_id)
                        VALUES (%s, %s, %s, %s, %s)
                        RETURNING id, conversation_id, created_at
                        """,
                        (msg.sender, msg.app, msg.message, msg.conversation_id, msg.contact_id),
                    )
                else:
                    cur.execute(
                        """
                        INSERT INTO Chat (sender, app, message, conversation_id)
                        VALUES (%s, %s, %s, %s)
                        RETURNING id, conversation_id, created_at
                        """,
                        (msg.sender, msg.app, msg.message, msg.conversation_id),
                    )
            else:
                if msg.contact_id is not None:
                    cur.execute(
                        """
                        INSERT INTO Chat (sender, app, message, contact_id)
                        VALUES (%s, %s, %s, %s)
                        RETURNING id, conversation_id, created_at
                        """,
                        (msg.sender, msg.app, msg.message, msg.contact_id),
                    )
                else:
                    cur.execute(
                        """
                        INSERT INTO Chat (sender, app, message)
                        VALUES (%s, %s, %s)
                        RETURNING id, conversation_id, created_at
                        """,
                        (msg.sender, msg.app, msg.message),
                    )
            row = cur.fetchone()
            if not row:
                raise HTTPException(status_code=500, detail="Insert failed")
            _id, cid, created_at = row
            tasks = detect_followup_tasks(msg.message)
            if tasks:
                sql_task = "INSERT INTO followup_tasks (conversation_id, task) VALUES (%s, %s)"
                for t in tasks:
                    cur.execute(sql_task, (cid, t))
            return {"id": _id, "conversation_id": str(cid), "created_at": created_at}


@app.post("/webhook", response_model=MessageOut, dependencies=[Depends(require_api_key)])
def webhook_ingest(msg: MessageIn):
    """Accept normalized message payloads and store via create_message."""
    return create_message(msg)


@app.post("/suggestions", response_model=SuggestionOut, dependencies=[Depends(require_api_key)])
def generate_suggestions(req: SuggestionIn):
    """Generate reply suggestions for a conversation using myGPT."""
    sql = """
        SELECT sender, message FROM Chat
        WHERE conversation_id = %s
        ORDER BY created_at ASC
        LIMIT 50
    """
    with db() as conn, conn.cursor() as cur:
        cur.execute(sql, (req.conversation_id,))
        rows = cur.fetchall()
    history = "\n".join(f"{s}: {m}" for s, m in rows if m)
    prompt = (
        f"Conversation:\n{history}\n"
        f"Provide {req.limit} possible replies."
    )
    api = myGPTAPI()
    try:
        result = api.generate_test_response(prompt)
        text = result.get("response", "")
    except Exception as e:
        raise HTTPException(status_code=500, detail=f"myGPT error: {e}")
    suggestions = [s.strip() for s in text.splitlines() if s.strip()][: req.limit]
    return {"suggestions": suggestions}

@app.get("/search", response_model=List[MessageRow], dependencies=[Depends(require_api_key)])
def search_messages(q: str = Query(..., min_length=1), limit: int = Query(50, ge=1, le=500)):
    sql = """
        SELECT id, conversation_id, sender, app, message, created_at,
               contact_id, message_type, thread_key
        FROM Chat
        WHERE message ILIKE %s
        ORDER BY created_at DESC
        LIMIT %s
    """
    with db() as conn, conn.cursor() as cur:
        cur.execute(sql, (f"%{q}%", limit))
        rows = cur.fetchall()
        out = []
        for r in rows:
            out.append({
                "id": r[0],
                "conversation_id": str(r[1]) if r[1] is not None else None,
                "sender": r[2],
                "app": r[3],
                "message": r[4],
                "created_at": r[5],
                "contact_id": str(r[6]) if r[6] is not None else None,
                "message_type": r[7],
                "thread_key": r[8],
            })
        return out


@app.post("/contacts", response_model=ContactRow, dependencies=[Depends(require_api_key)])
def create_contact(contact: ContactIn):
    sql = """
        INSERT INTO contacts (name, info)
        VALUES (%s, %s)
        RETURNING id, name, info
    """
    with db() as conn, conn.cursor() as cur:
        cur.execute(sql, (contact.name, json.dumps(contact.info) if contact.info else None))
        row = cur.fetchone()
        return {"id": row[0], "name": row[1], "info": row[2]}


@app.get("/contacts", response_model=List[ContactRow], dependencies=[Depends(require_api_key)])
def list_contacts():
    sql = "SELECT id, name, info FROM contacts ORDER BY id"
    with db() as conn, conn.cursor() as cur:
        cur.execute(sql)
        rows = cur.fetchall()
        return [{"id": r[0], "name": r[1], "info": r[2]} for r in rows]

@app.get("/conversations/{conversation_id}/messages",
         response_model=List[MessageRow],
         dependencies=[Depends(require_api_key)])
def list_conversation_messages(conversation_id: str, limit: int = Query(200, ge=1, le=1000)):
    sql = """
        SELECT id, conversation_id, sender, app, message, created_at,
               contact_id, message_type, thread_key
        FROM Chat
        WHERE conversation_id = %s
        ORDER BY created_at ASC
        LIMIT %s
    """
    with db() as conn, conn.cursor() as cur:
        cur.execute(sql, (conversation_id, limit))
        rows = cur.fetchall()
        out = []
        for r in rows:
            out.append({
                "id": r[0],
                "conversation_id": str(r[1]) if r[1] is not None else None,
                "sender": r[2],
                "app": r[3],
                "message": r[4],
                "created_at": r[5],
                "contact_id": str(r[6]) if r[6] is not None else None,
                "message_type": r[7],
                "thread_key": r[8],
            })
        return out


# --------- Task Endpoints ---------
@app.post("/tasks", response_model=TaskRow, dependencies=[Depends(require_api_key)])
def create_task(task: TaskCreate):
    sql = """
        INSERT INTO summary_tasks (conversation_id)
        VALUES (%s)
        RETURNING id, conversation_id, status, summary, created_at
    """
    with db() as conn, conn.cursor() as cur:
        cur.execute(sql, (task.conversation_id,))
        row = cur.fetchone()
        if not row:
            raise HTTPException(status_code=500, detail="Insert failed")
        return {
            "id": row[0],
            "conversation_id": row[1],
            "status": row[2],
            "summary": row[3],
            "created_at": row[4],
        }


@app.get("/tasks", response_model=List[TaskRow], dependencies=[Depends(require_api_key)])
def list_tasks():
    sql = """
        SELECT id, conversation_id, status, summary, created_at
        FROM summary_tasks
        ORDER BY created_at DESC
    """
    with db() as conn, conn.cursor() as cur:
        cur.execute(sql)
        rows = cur.fetchall()
        return [
            {
                "id": r[0],
                "conversation_id": r[1],
                "status": r[2],
                "summary": r[3],
                "created_at": r[4],
            }
            for r in rows
        ]


@app.get("/tasks/{task_id}", response_model=TaskRow, dependencies=[Depends(require_api_key)])
def get_task(task_id: int):
    sql = """
        SELECT id, conversation_id, status, summary, created_at
        FROM summary_tasks
        WHERE id = %s
    """
    with db() as conn, conn.cursor() as cur:
        cur.execute(sql, (task_id,))
        row = cur.fetchone()
        if not row:
            raise HTTPException(status_code=404, detail="Task not found")
        return {
            "id": row[0],
            "conversation_id": row[1],
            "status": row[2],
            "summary": row[3],
            "created_at": row[4],
        }


@app.delete("/tasks/{task_id}", dependencies=[Depends(require_api_key)])
def delete_task(task_id: int):
    sql = "DELETE FROM summary_tasks WHERE id = %s"
    with db() as conn, conn.cursor() as cur:
        cur.execute(sql, (task_id,))
    return {"ok": True}

# ---------- Optional: context RPC (kept) ----------
def _embedding(text: str):
    try:
        resp = requests.post(EMBEDDING_ENDPOINT, json={"model": EMBEDDING_MODEL, "prompt": text}, timeout=20)
        resp.raise_for_status()
        return resp.json().get("embedding")
    except Exception as e:
        log.error("Embedding error: %s", e)
        return None

@app.post("/context", dependencies=[Depends(require_api_key)])
def match_context(text: str, match_threshold: float = 0.75, match_count: int = 5) -> Dict[str, Any]:
    if not SUPABASE_SERVICE_ROLE_KEY:
        raise HTTPException(status_code=500, detail="Vector matching not configured")
    emb = _embedding(text)
    if not emb:
        raise HTTPException(status_code=500, detail="Embedding failed")
    headers = {
        "apikey": SUPABASE_SERVICE_ROLE_KEY,
        "Authorization": f"Bearer {SUPABASE_SERVICE_ROLE_KEY}",
        "Content-Type": "application/json",
    }
    payload = {"query_embedding": emb, "match_threshold": match_threshold, "match_count": match_count}
    try:
        r = requests.post(f"{SUPABASE_REST_URL}/rest/v1/rpc/match_documents", headers=headers, json=payload, timeout=25)
        r.raise_for_status()
        return {"context": r.json()}
    except Exception as e:
        log.error("Context RPC failed: %s", e)
        raise HTTPException(status_code=500, detail="Context retrieval failed")

if __name__ == "__main__":
    import uvicorn
    log.info("Starting API on 0.0.0.0:8000")
    uvicorn.run("app:app", host="0.0.0.0", port=8000, reload=True)<|MERGE_RESOLUTION|>--- conflicted
+++ resolved
@@ -95,8 +95,6 @@
         log.error("Migration failed: %s", e)
 
 
-<<<<<<< HEAD
-=======
 def init_db_schema() -> None:
     """Ensure required tables and columns exist."""
     if pool is None:
@@ -147,7 +145,6 @@
         )
 
 
->>>>>>> 5b58c5fa
 @app.on_event("startup")
 def startup() -> None:
     init_db_pool()
