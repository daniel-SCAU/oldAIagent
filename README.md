# oldAIagent
old ai agent version

## Services

- **Flask service** (`server.py`) runs on port `5000`.
- **FastAPI service** (`app.py`) runs on port `8000`.

Use `python main.py` to launch both servers simultaneously.

<<<<<<< HEAD
## Message Ingestors

Modules under `ingestors/` retrieve messages from external platforms and push
normalized content to the FastAPI `POST /messages` endpoint.

| Module | Purpose | Required Credentials |
|-------|---------|----------------------|
| `ingestors/messenger.py` | Polls Facebook Messenger conversations via the Graph API. | `MESSENGER_PAGE_ID`, `MESSENGER_PAGE_TOKEN` |
| `ingestors/whatsapp.py` | Handles WhatsApp Cloud API messages via webhooks or optional polling. | `WHATSAPP_PHONE_NUMBER_ID`, `WHATSAPP_TOKEN` |

Both modules require access to the FastAPI service:

- `APP_API_URL` – base URL of the API (default `http://127.0.0.1:8000`).
- `API_KEY` – API key expected by the FastAPI service.

## Scheduling & Webhooks

### Messenger
Run periodically to pull new messages, e.g. using cron:

```bash
APP_API_URL=http://127.0.0.1:8000 API_KEY=dev-api-key \
MESSENGER_PAGE_ID=your_page_id MESSENGER_PAGE_TOKEN=token \
python -m ingestors.messenger
```

### WhatsApp
The WhatsApp Cloud API delivers messages via webhooks. Expose an HTTP endpoint
in your preferred framework and pass the received JSON payload to
`ingestors.whatsapp.handle_webhook(payload)`.

For simple polling or testing, schedule:

```bash
APP_API_URL=http://127.0.0.1:8000 API_KEY=dev-api-key \
WHATSAPP_PHONE_NUMBER_ID=phone_id WHATSAPP_TOKEN=token \
python -m ingestors.whatsapp
```
=======
## Background Jobs and Summaries

The FastAPI service now runs a background scheduler powered by
`APScheduler`. Two periodic jobs are registered on startup:

1. **Message categorization** – new messages inserted via `/messages`
   are checked for a simple question/statement category and the result is
   stored in the `Chat.category` column.
2. **Conversation summarization** – pending tasks stored in the
   `summary_tasks` table are processed and populated with a short summary
   of the associated conversation thread.

Create summarization tasks with the new CRUD endpoints under `/tasks`
and the scheduler will fill in the `summary` field once processed.

### Configuration

APScheduler runs with in-memory settings and requires no additional
setup. PostgreSQL connection parameters can be provided via the
environment variables `DB_HOST`, `DB_PORT`, `DB_USER`, `DB_PASSWORD` and
`DB_NAME`. An API key is expected in the `x-api-key` header; override the
default using the `API_KEY` environment variable.

## API Key

The FastAPI service requires a simple header-based API key. For development
and automated tests, use the canonical key `dev-api-key` by including it in the
`X-API-KEY` header of each request. The server can be configured to expect a
different key by setting the `API_KEY` environment variable before startup.
>>>>>>> 9dc886ce
<|MERGE_RESOLUTION|>--- conflicted
+++ resolved
@@ -8,7 +8,7 @@
 
 Use `python main.py` to launch both servers simultaneously.
 
-<<<<<<< HEAD
+#<<<<<<< codex/create-ingestor-modules-for-messaging-apis
 ## Message Ingestors
 
 Modules under `ingestors/` retrieve messages from external platforms and push
@@ -47,7 +47,7 @@
 WHATSAPP_PHONE_NUMBER_ID=phone_id WHATSAPP_TOKEN=token \
 python -m ingestors.whatsapp
 ```
-=======
+#=======
 ## Background Jobs and Summaries
 
 The FastAPI service now runs a background scheduler powered by
@@ -77,4 +77,5 @@
 and automated tests, use the canonical key `dev-api-key` by including it in the
 `X-API-KEY` header of each request. The server can be configured to expect a
 different key by setting the `API_KEY` environment variable before startup.
->>>>>>> 9dc886ce
+
+#>>>>>>> main