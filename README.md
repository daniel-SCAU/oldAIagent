# oldAIagent
old ai agent version

## Services

- **Flask service** (`server.py`) runs on port `5000`.
- **FastAPI service** (`app.py`) runs on port `8000`.

Use `python main.py` to launch both servers simultaneously.

<<<<<<< HEAD
## Background Jobs and Summaries

The FastAPI service now runs a background scheduler powered by
`APScheduler`. Two periodic jobs are registered on startup:

1. **Message categorization** – new messages inserted via `/messages`
   are checked for a simple question/statement category and the result is
   stored in the `Chat.category` column.
2. **Conversation summarization** – pending tasks stored in the
   `summary_tasks` table are processed and populated with a short summary
   of the associated conversation thread.

Create summarization tasks with the new CRUD endpoints under `/tasks`
and the scheduler will fill in the `summary` field once processed.

### Configuration

APScheduler runs with in-memory settings and requires no additional
setup. PostgreSQL connection parameters can be provided via the
environment variables `DB_HOST`, `DB_PORT`, `DB_USER`, `DB_PASSWORD` and
`DB_NAME`. An API key is expected in the `x-api-key` header; override the
default using the `API_KEY` environment variable.
=======
## API Key

The FastAPI service requires a simple header-based API key. For development
and automated tests, use the canonical key `dev-api-key` by including it in the
`X-API-KEY` header of each request. The server can be configured to expect a
different key by setting the `API_KEY` environment variable before startup.
>>>>>>> 5a7b37c8
<|MERGE_RESOLUTION|>--- conflicted
+++ resolved
@@ -8,7 +8,6 @@
 
 Use `python main.py` to launch both servers simultaneously.
 
-<<<<<<< HEAD
 ## Background Jobs and Summaries
 
 The FastAPI service now runs a background scheduler powered by
@@ -31,11 +30,10 @@
 environment variables `DB_HOST`, `DB_PORT`, `DB_USER`, `DB_PASSWORD` and
 `DB_NAME`. An API key is expected in the `x-api-key` header; override the
 default using the `API_KEY` environment variable.
-=======
+
 ## API Key
 
 The FastAPI service requires a simple header-based API key. For development
 and automated tests, use the canonical key `dev-api-key` by including it in the
 `X-API-KEY` header of each request. The server can be configured to expect a
 different key by setting the `API_KEY` environment variable before startup.
->>>>>>> 5a7b37c8
