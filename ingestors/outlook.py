--- conflicted
+++ resolved
@@ -16,14 +16,9 @@
 def _forward(msg: Dict[str, Any]) -> None:
     """Send a normalized Outlook message to the FastAPI service."""
     headers = {"X-API-KEY": API_KEY}
-<<<<<<< HEAD
-    url = f"{API_BASE}/messages"
-    cid = resolve_contact_id(msg.get("sender", ""))
-    if cid is not None:
-        msg["contact_id"] = cid
-=======
+
     url = f"{API_BASE}/webhook"
->>>>>>> 2f4f4e84
+
     try:
         requests.post(url, json=msg, headers=headers, timeout=10).raise_for_status()
     except Exception as exc:
