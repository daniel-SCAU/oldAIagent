--- conflicted
+++ resolved
@@ -9,13 +9,9 @@
 import logging
 from datetime import datetime
 import os
-<<<<<<< HEAD
-=======
 import requests
 
 from threading import Lock
-
->>>>>>> 61673286
 
 # Configure logging
 logging.basicConfig(
@@ -28,7 +24,7 @@
 app = Flask(__name__)
 CORS(app)  # Enable CORS for all routes
 
-<<<<<<< HEAD
+#<<<<<<< codex/add-api-key-validation-in-server.py
 # Read API key from environment
 API_KEY = os.getenv("API_KEY")
 
@@ -42,7 +38,7 @@
 # Global variables
 stored_prompt = None
 response_history = []
-=======
+#=======
 # In-memory datastore protected by a lock
 
 
@@ -103,7 +99,7 @@
 
 
 store = InMemoryStore()
->>>>>>> 61673286
+#>>>>>>> main
 
 @app.route('/send-prompt', methods=['POST'])
 def send_prompt():
